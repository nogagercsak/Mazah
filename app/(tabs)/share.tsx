import { useRouter } from 'expo-router';
import React, { useState, useRef, useEffect } from 'react';
<<<<<<< HEAD
import {
 ActivityIndicator,
 Alert,
 ScrollView,
 StyleSheet,
 Text,
 TouchableOpacity,
 View,
 TextInput,
 Animated,
 Linking,
 Modal,
 Pressable,
 RefreshControl
=======
import { 
  ActivityIndicator, 
  Alert, 
  ScrollView, 
  StyleSheet, 
  Text, 
  TouchableOpacity, 
  View, 
  TextInput,
  Animated,
  Linking,
  Modal,
  Pressable,
  RefreshControl
>>>>>>> 7e85208a
} from 'react-native';
import { SafeAreaView } from 'react-native-safe-area-context';
import * as Haptics from 'expo-haptics';
import { Ionicons, MaterialIcons, Feather } from '@expo/vector-icons';

<<<<<<< HEAD

import { Colors } from '@/constants/Colors';
import { searchFoodBanks, clearFoodBankCache, type FoodBank } from '@/services/foodBankService';


const proto = Colors.proto;


type FoodBankDetailsModalProps = {
 foodBank: FoodBank;
 visible: boolean;
 onClose: () => void;
};


const FoodBankDetailsModal: React.FC<FoodBankDetailsModalProps> = ({
 foodBank,
 visible,
 onClose
}) => {
 const handleGetDirections = () => {
   const url = `https://maps.google.com/?q=${encodeURIComponent(foodBank.address)}`;
   Linking.openURL(url);
 };


 const handleCall = () => {
   if (foodBank.phone) {
     const phoneUrl = `tel:${foodBank.phone.replace(/[^\d]/g, '')}`;
     Linking.openURL(phoneUrl);
   }
 };


 const handleWebsite = () => {
   if (foodBank.website) {
     Linking.openURL(foodBank.website);
   }
 };


 return (
   <Modal
     visible={visible}
     animationType="slide"
     transparent={true}
     onRequestClose={onClose}
   >
     <Pressable style={styles.modalOverlay} onPress={onClose}>
       <Pressable style={styles.modalContent} onPress={e => e.stopPropagation()}>
         <View style={styles.modalHeader}>
           <Text style={styles.modalTitle} numberOfLines={2}>
             {foodBank.name}
           </Text>
           <TouchableOpacity onPress={onClose} style={styles.closeButton}>
             <Ionicons name="close-circle" size={24} color={proto.textSecondary} />
           </TouchableOpacity>
         </View>


         <ScrollView style={styles.modalBody} showsVerticalScrollIndicator={false}>
           <View style={styles.detailRow}>
             <Ionicons name="location" size={20} color={proto.accentDark} />
             <View style={styles.detailContent}>
               <Text style={styles.detailLabel}>Address</Text>
               <Text style={styles.detailValue}>{foodBank.address}</Text>
               <Text style={styles.distanceText}>{foodBank.distance.toFixed(1)} miles away</Text>
             </View>
           </View>


           {foodBank.phone && (
             <View style={styles.detailRow}>
               <Ionicons name="call" size={20} color={proto.accentDark} />
               <View style={styles.detailContent}>
                 <Text style={styles.detailLabel}>Phone</Text>
                 <Text style={styles.detailValue}>{foodBank.phone}</Text>
               </View>
             </View>
           )}


           {foodBank.hours && (
             <View style={styles.detailRow}>
               <Ionicons name="time" size={20} color={proto.accentDark} />
               <View style={styles.detailContent}>
                 <Text style={styles.detailLabel}>Hours</Text>
                 <Text style={styles.detailValue}>{foodBank.hours}</Text>
               </View>
             </View>
           )}


           {foodBank.acceptedItems && foodBank.acceptedItems.length > 0 && (
             <View style={styles.detailRow}>
               <Ionicons name="list" size={20} color={proto.accentDark} />
               <View style={styles.detailContent}>
                 <Text style={styles.detailLabel}>Accepted Items</Text>
                 <Text style={styles.detailValue}>
                   {foodBank.acceptedItems.join(', ')}
                 </Text>
               </View>
             </View>
           )}


           {foodBank.specialNotes && (
             <View style={styles.detailRow}>
               <Ionicons name="information-circle" size={20} color={proto.accentDark} />
               <View style={styles.detailContent}>
                 <Text style={styles.detailLabel}>Special Notes</Text>
                 <Text style={styles.detailValue}>{foodBank.specialNotes}</Text>
               </View>
             </View>
           )}


           <View style={styles.actionButtons}>
             <TouchableOpacity
               style={[styles.actionButton, styles.directionsButton]}
               onPress={handleGetDirections}
             >
               <Ionicons name="location" size={20} color={proto.buttonText} />
               <Text style={styles.actionButtonText}>Directions</Text>
             </TouchableOpacity>


             {foodBank.phone && (
               <TouchableOpacity
                 style={[styles.actionButton, styles.callButton]}
                 onPress={handleCall}
               >
                 <Ionicons name="call" size={20} color={proto.buttonText} />
                 <Text style={styles.actionButtonText}>Call</Text>
               </TouchableOpacity>
             )}


             {foodBank.website && (
               <TouchableOpacity
                 style={[styles.actionButton, styles.websiteButton]}
                 onPress={handleWebsite}
               >
                 <Ionicons name="globe" size={20} color={proto.buttonText} />
                 <Text style={styles.actionButtonText}>Website</Text>
               </TouchableOpacity>
             )}
           </View>
         </ScrollView>
       </Pressable>
     </Pressable>
   </Modal>
 );
};


const EmptySearchState = ({ onSearch }: { onSearch: () => void }) => {
 const fadeAnim = useRef(new Animated.Value(0)).current;
 const slideAnim = useRef(new Animated.Value(20)).current;


 useEffect(() => {
   Animated.parallel([
     Animated.timing(fadeAnim, {
       toValue: 1,
       duration: 800,
       useNativeDriver: true,
     }),
     Animated.timing(slideAnim, {
       toValue: 0,
       duration: 800,
       useNativeDriver: true,
     })
   ]).start();
 }, [fadeAnim, slideAnim]);


 return (
   <Animated.View
     style={[
       styles.centerContainer,
       {
         opacity: fadeAnim,
         transform: [{ translateY: slideAnim }]
       }
     ]}
   >
     <Ionicons name="heart" size={48} color={proto.textSecondary} />
     <Text style={styles.emptyTitle}>Find Local Food Banks</Text>
     <Text style={styles.emptyText}>
       Enter your ZIP code to discover nearby food banks where you can donate surplus food and help your community.
     </Text>
     <TouchableOpacity
       style={styles.getStartedButton}
       onPress={() => {
         Haptics.impactAsync(Haptics.ImpactFeedbackStyle.Light);
         onSearch();
       }}
     >
       <Text style={styles.getStartedButtonText}>Enter ZIP Code Above</Text>
     </TouchableOpacity>
   </Animated.View>
 );
};


export default function FoodBankLocatorScreen() {
 const router = useRouter();
 const [zipCode, setZipCode] = useState('');
 const [foodBanks, setFoodBanks] = useState<FoodBank[]>([]);
 const [loading, setLoading] = useState(false);
 const [refreshing, setRefreshing] = useState(false);
 const [error, setError] = useState<string | null>(null);
 const [hasSearched, setHasSearched] = useState(false);
 const [selectedFoodBank, setSelectedFoodBank] = useState<FoodBank | null>(null);
 const [isModalVisible, setIsModalVisible] = useState(false);


 const searchInputRef = useRef<TextInput>(null);


 const validateZipCode = (zip: string): boolean => {
   const zipRegex = /^\d{5}$/;
   return zipRegex.test(zip);
 };


 const handleSearch = async (forceRefresh = false) => {
   if (!validateZipCode(zipCode)) {
     Alert.alert('Invalid ZIP Code', 'Please enter a valid 5-digit ZIP code.');
     return;
   }


   try {
     setLoading(!forceRefresh);
     setRefreshing(forceRefresh);
     setError(null);
     setHasSearched(true);
    
     Haptics.impactAsync(Haptics.ImpactFeedbackStyle.Medium);


     // Clear cache if forcing refresh
     if (forceRefresh) {
       await clearFoodBankCache();
     }


     // Call the real API
     const results = await searchFoodBanks(zipCode);
    
     if (results.length === 0) {
       setFoodBanks([]);
     } else {
       // Sort by distance
       const sortedResults = results.sort((a, b) => a.distance - b.distance);
       setFoodBanks(sortedResults);
     }
    
   } catch (err) {
     console.error('Error searching food banks:', err);
    
     // Provide user-friendly error messages
     let errorMessage = 'Failed to find food banks. Please try again.';
    
     if (err instanceof Error) {
       if (err.message.includes('network')) {
         errorMessage = 'Network error. Please check your internet connection.';
       } else if (err.message.includes('Invalid ZIP')) {
         errorMessage = 'Invalid ZIP code. Please check and try again.';
       } else if (err.message.includes('Unable to find')) {
         errorMessage = err.message;
       }
     }
    
     setError(errorMessage);
     setFoodBanks([]);
   } finally {
     setLoading(false);
     setRefreshing(false);
   }
 };


 const handleFoodBankPress = (foodBank: FoodBank) => {
   Haptics.impactAsync(Haptics.ImpactFeedbackStyle.Light);
   setSelectedFoodBank(foodBank);
   setIsModalVisible(true);
 };


 const onRefresh = () => {
   if (validateZipCode(zipCode)) {
     handleSearch(true);
   }
 };


 const renderFoodBankCard = (foodBank: FoodBank) => (
   <TouchableOpacity
     key={foodBank.id}
     style={styles.foodBankCard}
     onPress={() => handleFoodBankPress(foodBank)}
     activeOpacity={0.7}
   >
     <View style={styles.cardHeader}>
       <View style={styles.cardTitleContainer}>
         <Text style={styles.foodBankName} numberOfLines={2}>
           {foodBank.name}
         </Text>
         <View style={styles.distanceBadge}>
           <Text style={styles.distanceText}>{foodBank.distance.toFixed(1)} mi</Text>
         </View>
       </View>
     </View>


     <View style={styles.cardBody}>
       <View style={styles.addressRow}>
         <Ionicons name="location" size={16} color={proto.textSecondary} />
         <Text style={styles.addressText} numberOfLines={2}>
           {foodBank.address}
         </Text>
       </View>


       {foodBank.hours && (
         <View style={styles.hoursRow}>
           <Ionicons name="time" size={16} color={proto.textSecondary} />
           <Text style={styles.hoursText}>{foodBank.hours}</Text>
         </View>
       )}


       {foodBank.acceptedItems && foodBank.acceptedItems.length > 0 && (
         <View style={styles.itemsRow}>
           <Ionicons name="list" size={16} color={proto.textSecondary} />
           <Text style={styles.itemsText} numberOfLines={2}>
             Accepts: {foodBank.acceptedItems.slice(0, 2).join(', ')}
             {foodBank.acceptedItems.length > 2 && '...'}
           </Text>
         </View>
       )}
     </View>


     <View style={styles.cardActions}>
       <View style={styles.actionIcons}>
         {foodBank.phone && (
           <Ionicons name="call" size={18} color={proto.accent} />
         )}
         {foodBank.website && (
           <Ionicons name="globe" size={18} color={proto.accent} />
         )}
       </View>
       <Ionicons name="chevron-forward" size={16} color={proto.textSecondary} />
     </View>
   </TouchableOpacity>
 );


 const renderSearchResults = () => {
   if (loading) {
     return (
       <View style={styles.centerContainer}>
         <ActivityIndicator size="large" color={proto.accent} />
         <Text style={styles.loadingText}>Finding food banks near you...</Text>
       </View>
     );
   }


   if (error) {
     return (
       <View style={styles.centerContainer}>
         <Ionicons name="warning" size={48} color="#E57373" />
         <Text style={styles.errorTitle}>Search Failed</Text>
         <Text style={styles.errorText}>{error}</Text>
         <TouchableOpacity style={styles.retryButton} onPress={() => handleSearch()}>
           <Text style={styles.retryButtonText}>Try Again</Text>
         </TouchableOpacity>
       </View>
     );
   }


   if (hasSearched && foodBanks.length === 0) {
     return (
       <View style={styles.centerContainer}>
         <Ionicons name="search" size={48} color={proto.textSecondary} />
         <Text style={styles.noResultsTitle}>No Food Banks Found</Text>
         <Text style={styles.noResultsText}>
           We couldn't find any food banks near ZIP code {zipCode}. Try searching a nearby area or check back later.
         </Text>
         <TouchableOpacity
           style={styles.searchAgainButton}
           onPress={() => searchInputRef.current?.focus()}
         >
           <Text style={styles.searchAgainButtonText}>Search Different Area</Text>
         </TouchableOpacity>
       </View>
     );
   }


   if (foodBanks.length > 0) {
     return (
       <ScrollView
         style={styles.resultsContainer}
         showsVerticalScrollIndicator={false}
         refreshControl={
           <RefreshControl
             refreshing={refreshing}
             onRefresh={onRefresh}
             tintColor={proto.accent}
             title="Pull to refresh"
             titleColor={proto.textSecondary}
           />
         }
       >
         <Text style={styles.resultsHeader}>
           Found {foodBanks.length} food bank{foodBanks.length !== 1 ? 's' : ''} near {zipCode}
         </Text>
         {foodBanks.map(renderFoodBankCard)}
         <View style={styles.resultsFooter}>
           <Text style={styles.footerText}>
             Always call ahead to confirm hours and donation requirements.
           </Text>
           <TouchableOpacity
             style={styles.refreshButton}
             onPress={onRefresh}
           >
             <Ionicons name="refresh" size={16} color={proto.accent} />
             <Text style={styles.refreshButtonText}>Refresh Results</Text>
           </TouchableOpacity>
         </View>
       </ScrollView>
     );
   }


   return null;
 };


 return (
   <SafeAreaView style={styles.container}>
     <View style={styles.header}>
       <Text style={styles.headerTitle}>Food Bank Locator</Text>
     </View>


     <View style={styles.searchSection}>
       <View style={styles.searchContainer}>
         <Ionicons name="search" size={20} color={proto.textSecondary} />
         <TextInput
           ref={searchInputRef}
           style={styles.searchInput}
           placeholder="Enter your ZIP code"
           placeholderTextColor={proto.textSecondary}
           value={zipCode}
           onChangeText={setZipCode}
           keyboardType="numeric"
           maxLength={5}
           onSubmitEditing={() => handleSearch()}
           returnKeyType="search"
         />
         {zipCode.length > 0 && (
           <TouchableOpacity
             onPress={() => setZipCode('')}
             style={styles.clearButton}
           >
             <Ionicons name="close-circle" size={18} color={proto.textSecondary} />
           </TouchableOpacity>
         )}
       </View>
      
       <TouchableOpacity
         style={[
           styles.searchButton,
           (!validateZipCode(zipCode) || loading) && styles.searchButtonDisabled
         ]}
         onPress={() => handleSearch()}
         disabled={!validateZipCode(zipCode) || loading}
       >
         {loading ? (
           <ActivityIndicator size="small" color={proto.buttonText} />
         ) : (
           <Text style={styles.searchButtonText}>Search</Text>
         )}
       </TouchableOpacity>
     </View>


     <View style={styles.content}>
       {!hasSearched ? (
         <EmptySearchState onSearch={() => searchInputRef.current?.focus()} />
       ) : (
         renderSearchResults()
       )}
     </View>


     {selectedFoodBank && (
       <FoodBankDetailsModal
         foodBank={selectedFoodBank}
         visible={isModalVisible}
         onClose={() => {
           setIsModalVisible(false);
           setSelectedFoodBank(null);
         }}
       />
     )}
   </SafeAreaView>
 );
=======
import { Colors } from '@/constants/Colors';
import { searchFoodBanks, clearFoodBankCache, type FoodBank } from '@/services/foodBankService';

const proto = Colors.proto;

type FoodBankDetailsModalProps = {
  foodBank: FoodBank;
  visible: boolean;
  onClose: () => void;
};

const FoodBankDetailsModal: React.FC<FoodBankDetailsModalProps> = ({
  foodBank,
  visible,
  onClose
}) => {
  const handleGetDirections = () => {
    const url = `https://maps.google.com/?q=${encodeURIComponent(foodBank.address)}`;
    Linking.openURL(url);
  };

  const handleCall = () => {
    if (foodBank.phone) {
      const phoneUrl = `tel:${foodBank.phone.replace(/[^\d]/g, '')}`;
      Linking.openURL(phoneUrl);
    }
  };

  const handleWebsite = () => {
    if (foodBank.website) {
      Linking.openURL(foodBank.website);
    }
  };

  return (
    <Modal
      visible={visible}
      animationType="slide"
      transparent={true}
      onRequestClose={onClose}
    >
      <Pressable style={styles.modalOverlay} onPress={onClose}>
        <Pressable style={styles.modalContent} onPress={e => e.stopPropagation()}>
          <View style={styles.modalHeader}>
            <Text style={styles.modalTitle} numberOfLines={2}>
              {foodBank.name}
            </Text>
            <TouchableOpacity onPress={onClose} style={styles.closeButton}>
              <Ionicons name="close-circle" size={24} color={proto.textSecondary} />
            </TouchableOpacity>
          </View>

          <ScrollView style={styles.modalBody} showsVerticalScrollIndicator={false}>
            <View style={styles.detailRow}>
              <Ionicons name="location" size={20} color={proto.accentDark} />
              <View style={styles.detailContent}>
                <Text style={styles.detailLabel}>Address</Text>
                <Text style={styles.detailValue}>{foodBank.address}</Text>
                <Text style={styles.distanceTextModal}>{foodBank.distance.toFixed(1)} miles away</Text>
              </View>
            </View>

            {foodBank.phone && (
              <View style={styles.detailRow}>
                <Ionicons name="call" size={20} color={proto.accentDark} />
                <View style={styles.detailContent}>
                  <Text style={styles.detailLabel}>Phone</Text>
                  <Text style={styles.detailValue}>{foodBank.phone}</Text>
                </View>
              </View>
            )}

            {foodBank.hours && (
              <View style={styles.detailRow}>
                <Ionicons name="time" size={20} color={proto.accentDark} />
                <View style={styles.detailContent}>
                  <Text style={styles.detailLabel}>Hours</Text>
                  <Text style={styles.detailValue}>{foodBank.hours}</Text>
                </View>
              </View>
            )}

            {foodBank.acceptedItems && foodBank.acceptedItems.length > 0 && (
              <View style={styles.detailRow}>
                <Ionicons name="list" size={20} color={proto.accentDark} />
                <View style={styles.detailContent}>
                  <Text style={styles.detailLabel}>Accepted Items</Text>
                  <Text style={styles.detailValue}>
                    {foodBank.acceptedItems.join(', ')}
                  </Text>
                </View>
              </View>
            )}

            {foodBank.specialNotes && (
              <View style={styles.detailRow}>
                <Ionicons name="information-circle" size={20} color={proto.accentDark} />
                <View style={styles.detailContent}>
                  <Text style={styles.detailLabel}>Special Notes</Text>
                  <Text style={styles.detailValue}>{foodBank.specialNotes}</Text>
                </View>
              </View>
            )}

            <View style={styles.actionButtons}>
              <TouchableOpacity
                style={[styles.actionButton, styles.directionsButton]}
                onPress={handleGetDirections}
              >
                <Ionicons name="location" size={20} color={proto.buttonText} />
                <Text style={styles.actionButtonText}>Directions</Text>
              </TouchableOpacity>

              {foodBank.phone && (
                <TouchableOpacity
                  style={[styles.actionButton, styles.callButton]}
                  onPress={handleCall}
                >
                  <Ionicons name="call" size={20} color={proto.buttonText} />
                  <Text style={styles.actionButtonText}>Call</Text>
                </TouchableOpacity>
              )}

              {foodBank.website && (
                <TouchableOpacity
                  style={[styles.actionButton, styles.websiteButton]}
                  onPress={handleWebsite}
                >
                  <Ionicons name="globe" size={20} color={proto.buttonText} />
                  <Text style={styles.actionButtonText}>Website</Text>
                </TouchableOpacity>
              )}
            </View>
          </ScrollView>
        </Pressable>
      </Pressable>
    </Modal>
  );
};

const EmptySearchState = ({ onSearch }: { onSearch: () => void }) => {
  const fadeAnim = useRef(new Animated.Value(0)).current;
  const slideAnim = useRef(new Animated.Value(20)).current;

  useEffect(() => {
    Animated.parallel([
      Animated.timing(fadeAnim, {
        toValue: 1,
        duration: 800,
        useNativeDriver: true,
      }),
      Animated.timing(slideAnim, {
        toValue: 0,
        duration: 800,
        useNativeDriver: true,
      })
    ]).start();
  }, [fadeAnim, slideAnim]);

  return (
    <Animated.View 
      style={[
        styles.centerContainer,
        {
          opacity: fadeAnim,
          transform: [{ translateY: slideAnim }]
        }
      ]}
    >
      <Ionicons name="heart" size={48} color={proto.textSecondary} />
      <Text style={styles.emptyTitle}>Find Local Food Banks</Text>
      <Text style={styles.emptyText}>
        Enter your ZIP code to discover nearby food banks where you can donate surplus food and help your community.
      </Text>
      <TouchableOpacity 
        style={styles.getStartedButton}
        onPress={() => {
          Haptics.impactAsync(Haptics.ImpactFeedbackStyle.Light);
          onSearch();
        }}
      >
        <Text style={styles.getStartedButtonText}>Enter ZIP Code Above</Text>
      </TouchableOpacity>
    </Animated.View>
  );
};

export default function FoodBankLocatorScreen() {
  const router = useRouter();
  const [zipCode, setZipCode] = useState('');
  const [foodBanks, setFoodBanks] = useState<FoodBank[]>([]);
  const [loading, setLoading] = useState(false);
  const [refreshing, setRefreshing] = useState(false);
  const [error, setError] = useState<string | null>(null);
  const [hasSearched, setHasSearched] = useState(false);
  const [selectedFoodBank, setSelectedFoodBank] = useState<FoodBank | null>(null);
  const [isModalVisible, setIsModalVisible] = useState(false);

  const searchInputRef = useRef<TextInput>(null);

  const validateZipCode = (zip: string): boolean => {
    const zipRegex = /^\d{5}$/;
    return zipRegex.test(zip);
  };

  const handleSearch = async (forceRefresh = false) => {
    if (!validateZipCode(zipCode)) {
      Alert.alert('Invalid ZIP Code', 'Please enter a valid 5-digit ZIP code.');
      return;
    }

    try {
      setLoading(!forceRefresh);
      setRefreshing(forceRefresh);
      setError(null);
      setHasSearched(true);
      
      Haptics.impactAsync(Haptics.ImpactFeedbackStyle.Medium);

      // Clear cache if forcing refresh
      if (forceRefresh) {
        await clearFoodBankCache();
      }

      // Call the real API
      const results = await searchFoodBanks(zipCode);
      
      if (results.length === 0) {
        setFoodBanks([]);
      } else {
        // Sort by distance
        const sortedResults = results.sort((a, b) => a.distance - b.distance);
        setFoodBanks(sortedResults);
      }
      
    } catch (err) {
      console.error('Error searching food banks:', err);
      
      // Provide user-friendly error messages
      let errorMessage = 'Failed to find food banks. Please try again.';
      
      if (err instanceof Error) {
        if (err.message.includes('network')) {
          errorMessage = 'Network error. Please check your internet connection.';
        } else if (err.message.includes('Invalid ZIP')) {
          errorMessage = 'Invalid ZIP code. Please check and try again.';
        } else if (err.message.includes('Unable to find')) {
          errorMessage = err.message;
        }
      }
      
      setError(errorMessage);
      setFoodBanks([]);
    } finally {
      setLoading(false);
      setRefreshing(false);
    }
  };

  const handleFoodBankPress = (foodBank: FoodBank) => {
    Haptics.impactAsync(Haptics.ImpactFeedbackStyle.Light);
    setSelectedFoodBank(foodBank);
    setIsModalVisible(true);
  };

  const onRefresh = () => {
    if (validateZipCode(zipCode)) {
      handleSearch(true);
    }
  };

  const renderFoodBankCard = (foodBank: FoodBank) => (
    <TouchableOpacity
      key={foodBank.id}
      style={styles.foodBankCard}
      onPress={() => handleFoodBankPress(foodBank)}
      activeOpacity={0.7}
    >
      <View style={styles.cardHeader}>
        <View style={styles.cardTitleContainer}>
          <Text style={styles.foodBankName} numberOfLines={2}>
            {foodBank.name}
          </Text>
          <View style={styles.distanceBadge}>
            <Text style={styles.distanceText}>{foodBank.distance.toFixed(1)} mi</Text>
          </View>
        </View>
      </View>

      <View style={styles.cardBody}>
        <View style={styles.addressRow}>
          <Ionicons name="location" size={16} color={proto.textSecondary} />
          <Text style={styles.addressText} numberOfLines={2}>
            {foodBank.address}
          </Text>
        </View>

        {foodBank.hours && (
          <View style={styles.hoursRow}>
            <Ionicons name="time" size={16} color={proto.textSecondary} />
            <Text style={styles.hoursText}>{foodBank.hours}</Text>
          </View>
        )}

        {foodBank.acceptedItems && foodBank.acceptedItems.length > 0 && (
          <View style={styles.itemsRow}>
            <Ionicons name="list" size={16} color={proto.textSecondary} />
            <Text style={styles.itemsText} numberOfLines={2}>
              Accepts: {foodBank.acceptedItems.slice(0, 2).join(', ')}
              {foodBank.acceptedItems.length > 2 && '...'}
            </Text>
          </View>
        )}
      </View>

      <View style={styles.cardActions}>
        <View style={styles.actionIcons}>
          {foodBank.phone && (
            <Ionicons name="call" size={18} color={proto.accent} />
          )}
          {foodBank.website && (
            <Ionicons name="globe" size={18} color={proto.accent} />
          )}
        </View>
        <Ionicons name="chevron-forward" size={16} color={proto.textSecondary} />
      </View>
    </TouchableOpacity>
  );

  const renderSearchResults = () => {
    if (loading) {
      return (
        <View style={styles.centerContainer}>
          <ActivityIndicator size="large" color={proto.accent} />
          <Text style={styles.loadingText}>Finding food banks near you...</Text>
        </View>
      );
    }

    if (error) {
      return (
        <View style={styles.centerContainer}>
          <Ionicons name="warning" size={48} color="#E57373" />
          <Text style={styles.errorTitle}>Search Failed</Text>
          <Text style={styles.errorText}>{error}</Text>
          <TouchableOpacity style={styles.retryButton} onPress={() => handleSearch()}>
            <Text style={styles.retryButtonText}>Try Again</Text>
          </TouchableOpacity>
        </View>
      );
    }

    if (hasSearched && foodBanks.length === 0) {
      return (
        <View style={styles.centerContainer}>
          <Ionicons name="search" size={48} color={proto.textSecondary} />
          <Text style={styles.noResultsTitle}>No Food Banks Found</Text>
          <Text style={styles.noResultsText}>
            We couldn't find any food banks near ZIP code {zipCode}. Try searching a nearby area or check back later.
          </Text>
          <TouchableOpacity 
            style={styles.searchAgainButton} 
            onPress={() => searchInputRef.current?.focus()}
          >
            <Text style={styles.searchAgainButtonText}>Search Different Area</Text>
          </TouchableOpacity>
        </View>
      );
    }

    if (foodBanks.length > 0) {
      return (
        <ScrollView 
          style={styles.resultsContainer} 
          showsVerticalScrollIndicator={false}
          refreshControl={
            <RefreshControl
              refreshing={refreshing}
              onRefresh={onRefresh}
              tintColor={proto.accent}
              title="Pull to refresh"
              titleColor={proto.textSecondary}
            />
          }
        >
          <Text style={styles.resultsHeader}>
            Found {foodBanks.length} food bank{foodBanks.length !== 1 ? 's' : ''} near {zipCode}
          </Text>
          {foodBanks.map(renderFoodBankCard)}
          <View style={styles.resultsFooter}>
            <Text style={styles.footerText}>
              Always call ahead to confirm hours and donation requirements.
            </Text>
            <TouchableOpacity 
              style={styles.refreshButton}
              onPress={onRefresh}
            >
              <Ionicons name="refresh" size={16} color={proto.accent} />
              <Text style={styles.refreshButtonText}>Refresh Results</Text>
            </TouchableOpacity>
          </View>
        </ScrollView>
      );
    }

    return null;
  };

  return (
    <SafeAreaView style={styles.container}>
      <View style={styles.header}>
        <Text style={styles.headerTitle}>Food Bank Locator</Text>
      </View>

      <View style={styles.searchSection}>
        <View style={styles.searchContainer}>
          <Ionicons name="search" size={20} color={proto.textSecondary} />
          <TextInput
            ref={searchInputRef}
            style={styles.searchInput}
            placeholder="Enter your ZIP code"
            placeholderTextColor={proto.textSecondary}
            value={zipCode}
            onChangeText={setZipCode}
            keyboardType="numeric"
            maxLength={5}
            onSubmitEditing={() => handleSearch()}
            returnKeyType="search"
          />
          {zipCode.length > 0 && (
            <TouchableOpacity 
              onPress={() => setZipCode('')}
              style={styles.clearButton}
            >
              <Ionicons name="close-circle" size={18} color={proto.textSecondary} />
            </TouchableOpacity>
          )}
        </View>
        
        <TouchableOpacity 
          style={[
            styles.searchButton,
            (!validateZipCode(zipCode) || loading) && styles.searchButtonDisabled
          ]}
          onPress={() => handleSearch()}
          disabled={!validateZipCode(zipCode) || loading}
        >
          {loading ? (
            <ActivityIndicator size="small" color={proto.buttonText} />
          ) : (
            <Text style={styles.searchButtonText}>Search</Text>
          )}
        </TouchableOpacity>
      </View>

      <View style={styles.content}>
        {!hasSearched ? (
          <EmptySearchState onSearch={() => searchInputRef.current?.focus()} />
        ) : (
          renderSearchResults()
        )}
      </View>

      {selectedFoodBank && (
        <FoodBankDetailsModal
          foodBank={selectedFoodBank}
          visible={isModalVisible}
          onClose={() => {
            setIsModalVisible(false);
            setSelectedFoodBank(null);
          }}
        />
      )}
    </SafeAreaView>
  );
>>>>>>> 7e85208a
}

const styles = StyleSheet.create({
<<<<<<< HEAD
 container: {
   flex: 1,
   backgroundColor: proto.background,
 },
 header: {
   flexDirection: 'row',
   justifyContent: 'center',
   alignItems: 'center',
   paddingHorizontal: 24,
   paddingTop: 24,
   paddingBottom: 12,
   backgroundColor: proto.background,
 },
 backButton: {
   width: 40,
   height: 40,
   borderRadius: 20,
   justifyContent: 'center',
   alignItems: 'center',
 },
 headerTitle: {
   fontSize: 24,
   fontWeight: '700',
   color: proto.accentDark,
   opacity: 0.85,
   letterSpacing: 0.5,
 },
 headerSpacer: {
   width: 40,
 },
 searchSection: {
   paddingHorizontal: 24,
   paddingBottom: 16,
   gap: 12,
 },
 searchContainer: {
   flexDirection: 'row',
   alignItems: 'center',
   backgroundColor: proto.card,
   borderRadius: 16,
   paddingHorizontal: 16,
   paddingVertical: 12,
   shadowColor: proto.shadow,
   shadowOffset: { width: 0, height: 1 },
   shadowOpacity: 0.1,
   shadowRadius: 3,
   elevation: 1,
   gap: 12,
 },
 searchInput: {
   flex: 1,
   fontSize: 18,
   color: proto.text,
   fontWeight: '500',
 },
 clearButton: {
   padding: 4,
 },
 searchButton: {
   backgroundColor: proto.accent,
   paddingVertical: 16,
   borderRadius: 16,
   alignItems: 'center',
   shadowColor: proto.shadow,
   shadowOffset: { width: 0, height: 2 },
   shadowOpacity: 0.2,
   shadowRadius: 4,
   elevation: 2,
 },
 searchButtonDisabled: {
   backgroundColor: proto.textSecondary,
   opacity: 0.5,
 },
 searchButtonText: {
   color: proto.buttonText,
   fontSize: 18,
   fontWeight: '600',
 },
 content: {
   flex: 1,
 },
 centerContainer: {
   flex: 1,
   justifyContent: 'center',
   alignItems: 'center',
   paddingHorizontal: 24,
 },
 emptyTitle: {
   marginTop: 16,
   fontSize: 24,
   fontWeight: '700',
   color: proto.text,
   textAlign: 'center',
 },
 emptyText: {
   marginTop: 12,
   marginBottom: 24,
   fontSize: 16,
   color: proto.textSecondary,
   textAlign: 'center',
   lineHeight: 24,
   paddingHorizontal: 20,
 },
 getStartedButton: {
   backgroundColor: proto.accentDark,
   paddingHorizontal: 32,
   paddingVertical: 16,
   borderRadius: 12,
   shadowColor: proto.shadow,
   shadowOffset: { width: 0, height: 2 },
   shadowOpacity: 0.1,
   shadowRadius: 3,
   elevation: 2,
 },
 getStartedButtonText: {
   color: proto.buttonText,
   fontWeight: '600',
   fontSize: 18,
 },
 loadingText: {
   marginTop: 16,
   fontSize: 16,
   color: proto.textSecondary,
   textAlign: 'center',
 },
 errorTitle: {
   marginTop: 16,
   fontSize: 20,
   fontWeight: '600',
   color: proto.text,
   textAlign: 'center',
 },
 errorText: {
   marginTop: 8,
   fontSize: 14,
   color: proto.textSecondary,
   textAlign: 'center',
   marginBottom: 24,
   paddingHorizontal: 20,
 },
 retryButton: {
   backgroundColor: proto.accent,
   paddingHorizontal: 24,
   paddingVertical: 12,
   borderRadius: 12,
 },
 retryButtonText: {
   color: proto.buttonText,
   fontWeight: '600',
   fontSize: 16,
 },
 noResultsTitle: {
   marginTop: 16,
   fontSize: 20,
   fontWeight: '600',
   color: proto.text,
   textAlign: 'center',
 },
 noResultsText: {
   marginTop: 8,
   fontSize: 14,
   color: proto.textSecondary,
   textAlign: 'center',
   marginBottom: 24,
   paddingHorizontal: 20,
   lineHeight: 20,
 },
 searchAgainButton: {
   backgroundColor: proto.accentDark,
   paddingHorizontal: 24,
   paddingVertical: 12,
   borderRadius: 12,
 },
 searchAgainButtonText: {
   color: proto.buttonText,
   fontWeight: '600',
   fontSize: 16,
 },
 resultsContainer: {
   flex: 1,
   paddingHorizontal: 24,
 },
 resultsHeader: {
   fontSize: 18,
   fontWeight: '600',
   color: proto.text,
   marginBottom: 16,
   textAlign: 'center',
 },
 foodBankCard: {
   backgroundColor: proto.card,
   borderRadius: 20,
   marginBottom: 16,
   shadowColor: proto.shadow,
   shadowOffset: { width: 0, height: 2 },
   shadowOpacity: 0.15,
   shadowRadius: 4,
   elevation: 2,
   overflow: 'hidden',
 },
 cardHeader: {
   backgroundColor: proto.accentDark,
   paddingHorizontal: 16,
   paddingVertical: 12,
 },
 cardTitleContainer: {
   flexDirection: 'row',
   justifyContent: 'space-between',
   alignItems: 'flex-start',
 },
 foodBankName: {
   fontSize: 18,
   fontWeight: '700',
   color: proto.buttonText,
   flex: 1,
   marginRight: 12,
   lineHeight: 22,
 },
 distanceBadge: {
   backgroundColor: 'rgba(255, 255, 255, 0.2)',
   paddingHorizontal: 8,
   paddingVertical: 4,
   borderRadius: 12,
 },
 distanceText: {
   fontSize: 12,
   fontWeight: '600',
   color: proto.buttonText,
 },
 cardBody: {
   padding: 16,
   gap: 8,
 },
 addressRow: {
   flexDirection: 'row',
   alignItems: 'flex-start',
   gap: 8,
 },
 addressText: {
   fontSize: 14,
   color: proto.text,
   flex: 1,
   lineHeight: 18,
 },
 hoursRow: {
   flexDirection: 'row',
   alignItems: 'center',
   gap: 8,
 },
 hoursText: {
   fontSize: 14,
   color: proto.textSecondary,
   fontWeight: '500',
 },
 itemsRow: {
   flexDirection: 'row',
   alignItems: 'flex-start',
   gap: 8,
 },
 itemsText: {
   fontSize: 14,
   color: proto.textSecondary,
   flex: 1,
   lineHeight: 18,
 },
 cardActions: {
   flexDirection: 'row',
   justifyContent: 'space-between',
   alignItems: 'center',
   paddingHorizontal: 16,
   paddingBottom: 16,
 },
 actionIcons: {
   flexDirection: 'row',
   gap: 12,
 },
 resultsFooter: {
   paddingVertical: 24,
   paddingHorizontal: 16,
   alignItems: 'center',
   gap: 16,
 },
 footerText: {
   fontSize: 14,
   color: proto.textSecondary,
   textAlign: 'center',
   fontStyle: 'italic',
 },
 refreshButton: {
   flexDirection: 'row',
   alignItems: 'center',
   gap: 8,
   paddingHorizontal: 16,
   paddingVertical: 8,
   borderRadius: 20,
   borderWidth: 1,
   borderColor: proto.accent,
 },
 refreshButtonText: {
   color: proto.accent,
   fontSize: 14,
   fontWeight: '500',
 },
 // Modal styles
 modalOverlay: {
   flex: 1,
   backgroundColor: 'rgba(0, 0, 0, 0.5)',
   justifyContent: 'flex-end',
 },
 modalContent: {
   backgroundColor: proto.background,
   borderTopLeftRadius: 20,
   borderTopRightRadius: 20,
   padding: 20,
   maxHeight: '80%',
 },
 modalHeader: {
   flexDirection: 'row',
   justifyContent: 'space-between',
   alignItems: 'flex-start',
   marginBottom: 20,
 },
 modalTitle: {
   fontSize: 22,
   fontWeight: '700',
   color: proto.text,
   flex: 1,
   marginRight: 16,
   lineHeight: 26,
 },
 closeButton: {
   padding: 8,
 },
 modalBody: {
   flex: 1,
 },
 detailRow: {
   flexDirection: 'row',
   alignItems: 'flex-start',
   marginBottom: 20,
   gap: 12,
 },
 detailContent: {
   flex: 1,
 },
 detailLabel: {
   fontSize: 14,
   color: proto.textSecondary,
   fontWeight: '600',
   marginBottom: 4,
 },
 detailValue: {
   fontSize: 16,
   color: proto.text,
   lineHeight: 22,
 },
 distanceTextModal: {
   fontSize: 14,
   color: proto.accent,
   fontWeight: '600',
   marginTop: 2,
 },
 actionButtons: {
   flexDirection: 'row',
   gap: 12,
   marginTop: 20,
   flexWrap: 'wrap',
 },
 actionButton: {
   flexDirection: 'row',
   alignItems: 'center',
   paddingHorizontal: 16,
   paddingVertical: 12,
   borderRadius: 12,
   gap: 8,
   flex: 1,
   minWidth: 0,
 },
 directionsButton: {
   backgroundColor: proto.accent,
 },
 callButton: {
   backgroundColor: '#4CAF50',
 },
 websiteButton: {
   backgroundColor: '#2196F3',
 },
 actionButtonText: {
   color: proto.buttonText,
   fontWeight: '600',
   fontSize: 14,
 },
=======
  container: {
    flex: 1,
    backgroundColor: proto.background,
  },
  header: {
    flexDirection: 'row',
    justifyContent: 'center',
    alignItems: 'center',
    paddingHorizontal: 24,
    paddingTop: 24,
    paddingBottom: 12,
    backgroundColor: proto.background,
  },
  backButton: {
    width: 40,
    height: 40,
    borderRadius: 20,
    justifyContent: 'center',
    alignItems: 'center',
  },
  headerTitle: {
    fontSize: 24,
    fontWeight: '700',
    color: proto.accentDark,
    opacity: 0.85,
    letterSpacing: 0.5,
  },
  headerSpacer: {
    width: 40,
  },
  searchSection: {
    paddingHorizontal: 24,
    paddingBottom: 16,
    gap: 12,
  },
  searchContainer: {
    flexDirection: 'row',
    alignItems: 'center',
    backgroundColor: proto.card,
    borderRadius: 16,
    paddingHorizontal: 16,
    paddingVertical: 12,
    shadowColor: proto.shadow,
    shadowOffset: { width: 0, height: 1 },
    shadowOpacity: 0.1,
    shadowRadius: 3,
    elevation: 1,
    gap: 12,
  },
  searchInput: {
    flex: 1,
    fontSize: 18,
    color: proto.text,
    fontWeight: '500',
  },
  clearButton: {
    padding: 4,
  },
  searchButton: {
    backgroundColor: proto.accent,
    paddingVertical: 16,
    borderRadius: 16,
    alignItems: 'center',
    shadowColor: proto.shadow,
    shadowOffset: { width: 0, height: 2 },
    shadowOpacity: 0.2,
    shadowRadius: 4,
    elevation: 2,
  },
  searchButtonDisabled: {
    backgroundColor: proto.textSecondary,
    opacity: 0.5,
  },
  searchButtonText: {
    color: proto.buttonText,
    fontSize: 18,
    fontWeight: '600',
  },
  content: {
    flex: 1,
  },
  centerContainer: {
    flex: 1,
    justifyContent: 'center',
    alignItems: 'center',
    paddingHorizontal: 24,
  },
  emptyTitle: {
    marginTop: 16,
    fontSize: 24,
    fontWeight: '700',
    color: proto.text,
    textAlign: 'center',
  },
  emptyText: {
    marginTop: 12,
    marginBottom: 24,
    fontSize: 16,
    color: proto.textSecondary,
    textAlign: 'center',
    lineHeight: 24,
    paddingHorizontal: 20,
  },
  getStartedButton: {
    backgroundColor: proto.accentDark,
    paddingHorizontal: 32,
    paddingVertical: 16,
    borderRadius: 12,
    shadowColor: proto.shadow,
    shadowOffset: { width: 0, height: 2 },
    shadowOpacity: 0.1,
    shadowRadius: 3,
    elevation: 2,
  },
  getStartedButtonText: {
    color: proto.buttonText,
    fontWeight: '600',
    fontSize: 18,
  },
  loadingText: {
    marginTop: 16,
    fontSize: 16,
    color: proto.textSecondary,
    textAlign: 'center',
  },
  errorTitle: {
    marginTop: 16,
    fontSize: 20,
    fontWeight: '600',
    color: proto.text,
    textAlign: 'center',
  },
  errorText: {
    marginTop: 8,
    fontSize: 14,
    color: proto.textSecondary,
    textAlign: 'center',
    marginBottom: 24,
    paddingHorizontal: 20,
  },
  retryButton: {
    backgroundColor: proto.accent,
    paddingHorizontal: 24,
    paddingVertical: 12,
    borderRadius: 12,
  },
  retryButtonText: {
    color: proto.buttonText,
    fontWeight: '600',
    fontSize: 16,
  },
  noResultsTitle: {
    marginTop: 16,
    fontSize: 20,
    fontWeight: '600',
    color: proto.text,
    textAlign: 'center',
  },
  noResultsText: {
    marginTop: 8,
    fontSize: 14,
    color: proto.textSecondary,
    textAlign: 'center',
    marginBottom: 24,
    paddingHorizontal: 20,
    lineHeight: 20,
  },
  searchAgainButton: {
    backgroundColor: proto.accentDark,
    paddingHorizontal: 24,
    paddingVertical: 12,
    borderRadius: 12,
  },
  searchAgainButtonText: {
    color: proto.buttonText,
    fontWeight: '600',
    fontSize: 16,
  },
  resultsContainer: {
    flex: 1,
    paddingHorizontal: 24,
  },
  resultsHeader: {
    fontSize: 18,
    fontWeight: '600',
    color: proto.text,
    marginBottom: 16,
    textAlign: 'center',
  },
  foodBankCard: {
    backgroundColor: proto.card,
    borderRadius: 20,
    marginBottom: 16,
    shadowColor: proto.shadow,
    shadowOffset: { width: 0, height: 2 },
    shadowOpacity: 0.15,
    shadowRadius: 4,
    elevation: 2,
    overflow: 'hidden',
  },
  cardHeader: {
    backgroundColor: proto.accentDark,
    paddingHorizontal: 16,
    paddingVertical: 12,
  },
  cardTitleContainer: {
    flexDirection: 'row',
    justifyContent: 'space-between',
    alignItems: 'flex-start',
  },
  foodBankName: {
    fontSize: 18,
    fontWeight: '700',
    color: proto.buttonText,
    flex: 1,
    marginRight: 12,
    lineHeight: 22,
  },
  distanceBadge: {
    backgroundColor: 'rgba(255, 255, 255, 0.2)',
    paddingHorizontal: 8,
    paddingVertical: 4,
    borderRadius: 12,
  },
  distanceText: {
    fontSize: 12,
    fontWeight: '600',
    color: proto.buttonText,
  },
  cardBody: {
    padding: 16,
    gap: 8,
  },
  addressRow: {
    flexDirection: 'row',
    alignItems: 'flex-start',
    gap: 8,
  },
  addressText: {
    fontSize: 14,
    color: proto.text,
    flex: 1,
    lineHeight: 18,
  },
  hoursRow: {
    flexDirection: 'row',
    alignItems: 'center',
    gap: 8,
  },
  hoursText: {
    fontSize: 14,
    color: proto.textSecondary,
    fontWeight: '500',
  },
  itemsRow: {
    flexDirection: 'row',
    alignItems: 'flex-start',
    gap: 8,
  },
  itemsText: {
    fontSize: 14,
    color: proto.textSecondary,
    flex: 1,
    lineHeight: 18,
  },
  cardActions: {
    flexDirection: 'row',
    justifyContent: 'space-between',
    alignItems: 'center',
    paddingHorizontal: 16,
    paddingBottom: 16,
  },
  actionIcons: {
    flexDirection: 'row',
    gap: 12,
  },
  resultsFooter: {
    paddingVertical: 24,
    paddingHorizontal: 16,
    alignItems: 'center',
    gap: 16,
  },
  footerText: {
    fontSize: 14,
    color: proto.textSecondary,
    textAlign: 'center',
    fontStyle: 'italic',
  },
  refreshButton: {
    flexDirection: 'row',
    alignItems: 'center',
    gap: 8,
    paddingHorizontal: 16,
    paddingVertical: 8,
    borderRadius: 20,
    borderWidth: 1,
    borderColor: proto.accent,
  },
  refreshButtonText: {
    color: proto.accent,
    fontSize: 14,
    fontWeight: '500',
  },
  // Modal styles
  modalOverlay: {
    flex: 1,
    backgroundColor: 'rgba(0, 0, 0, 0.5)',
    justifyContent: 'flex-end',
  },
  modalContent: {
    backgroundColor: proto.background,
    borderTopLeftRadius: 20,
    borderTopRightRadius: 20,
    padding: 20,
    maxHeight: '80%',
  },
  modalHeader: {
    flexDirection: 'row',
    justifyContent: 'space-between',
    alignItems: 'flex-start',
    marginBottom: 20,
  },
  modalTitle: {
    fontSize: 22,
    fontWeight: '700',
    color: proto.text,
    flex: 1,
    marginRight: 16,
    lineHeight: 26,
  },
  closeButton: {
    padding: 8,
  },
  modalBody: {
    flex: 1,
  },
  detailRow: {
    flexDirection: 'row',
    alignItems: 'flex-start',
    marginBottom: 20,
    gap: 12,
  },
  detailContent: {
    flex: 1,
  },
  detailLabel: {
    fontSize: 14,
    color: proto.textSecondary,
    fontWeight: '600',
    marginBottom: 4,
  },
  detailValue: {
    fontSize: 16,
    color: proto.text,
    lineHeight: 22,
  },
  distanceTextModal: {
    fontSize: 14,
    color: proto.accent,
    fontWeight: '600',
    marginTop: 2,
  },
  actionButtons: {
    flexDirection: 'row',
    gap: 12,
    marginTop: 20,
    flexWrap: 'wrap',
  },
  actionButton: {
    flexDirection: 'row',
    alignItems: 'center',
    paddingHorizontal: 16,
    paddingVertical: 12,
    borderRadius: 12,
    gap: 8,
    flex: 1,
    minWidth: 0,
  },
  directionsButton: {
    backgroundColor: proto.accent,
  },
  callButton: {
    backgroundColor: '#4CAF50',
  },
  websiteButton: {
    backgroundColor: '#2196F3',
  },
  actionButtonText: {
    color: proto.buttonText,
    fontWeight: '600',
    fontSize: 14,
  },
>>>>>>> 7e85208a
});<|MERGE_RESOLUTION|>--- conflicted
+++ resolved
@@ -1,21 +1,5 @@
 import { useRouter } from 'expo-router';
 import React, { useState, useRef, useEffect } from 'react';
-<<<<<<< HEAD
-import {
- ActivityIndicator,
- Alert,
- ScrollView,
- StyleSheet,
- Text,
- TouchableOpacity,
- View,
- TextInput,
- Animated,
- Linking,
- Modal,
- Pressable,
- RefreshControl
-=======
 import { 
   ActivityIndicator, 
   Alert, 
@@ -30,530 +14,11 @@
   Modal,
   Pressable,
   RefreshControl
->>>>>>> 7e85208a
 } from 'react-native';
 import { SafeAreaView } from 'react-native-safe-area-context';
 import * as Haptics from 'expo-haptics';
 import { Ionicons, MaterialIcons, Feather } from '@expo/vector-icons';
 
-<<<<<<< HEAD
-
-import { Colors } from '@/constants/Colors';
-import { searchFoodBanks, clearFoodBankCache, type FoodBank } from '@/services/foodBankService';
-
-
-const proto = Colors.proto;
-
-
-type FoodBankDetailsModalProps = {
- foodBank: FoodBank;
- visible: boolean;
- onClose: () => void;
-};
-
-
-const FoodBankDetailsModal: React.FC<FoodBankDetailsModalProps> = ({
- foodBank,
- visible,
- onClose
-}) => {
- const handleGetDirections = () => {
-   const url = `https://maps.google.com/?q=${encodeURIComponent(foodBank.address)}`;
-   Linking.openURL(url);
- };
-
-
- const handleCall = () => {
-   if (foodBank.phone) {
-     const phoneUrl = `tel:${foodBank.phone.replace(/[^\d]/g, '')}`;
-     Linking.openURL(phoneUrl);
-   }
- };
-
-
- const handleWebsite = () => {
-   if (foodBank.website) {
-     Linking.openURL(foodBank.website);
-   }
- };
-
-
- return (
-   <Modal
-     visible={visible}
-     animationType="slide"
-     transparent={true}
-     onRequestClose={onClose}
-   >
-     <Pressable style={styles.modalOverlay} onPress={onClose}>
-       <Pressable style={styles.modalContent} onPress={e => e.stopPropagation()}>
-         <View style={styles.modalHeader}>
-           <Text style={styles.modalTitle} numberOfLines={2}>
-             {foodBank.name}
-           </Text>
-           <TouchableOpacity onPress={onClose} style={styles.closeButton}>
-             <Ionicons name="close-circle" size={24} color={proto.textSecondary} />
-           </TouchableOpacity>
-         </View>
-
-
-         <ScrollView style={styles.modalBody} showsVerticalScrollIndicator={false}>
-           <View style={styles.detailRow}>
-             <Ionicons name="location" size={20} color={proto.accentDark} />
-             <View style={styles.detailContent}>
-               <Text style={styles.detailLabel}>Address</Text>
-               <Text style={styles.detailValue}>{foodBank.address}</Text>
-               <Text style={styles.distanceText}>{foodBank.distance.toFixed(1)} miles away</Text>
-             </View>
-           </View>
-
-
-           {foodBank.phone && (
-             <View style={styles.detailRow}>
-               <Ionicons name="call" size={20} color={proto.accentDark} />
-               <View style={styles.detailContent}>
-                 <Text style={styles.detailLabel}>Phone</Text>
-                 <Text style={styles.detailValue}>{foodBank.phone}</Text>
-               </View>
-             </View>
-           )}
-
-
-           {foodBank.hours && (
-             <View style={styles.detailRow}>
-               <Ionicons name="time" size={20} color={proto.accentDark} />
-               <View style={styles.detailContent}>
-                 <Text style={styles.detailLabel}>Hours</Text>
-                 <Text style={styles.detailValue}>{foodBank.hours}</Text>
-               </View>
-             </View>
-           )}
-
-
-           {foodBank.acceptedItems && foodBank.acceptedItems.length > 0 && (
-             <View style={styles.detailRow}>
-               <Ionicons name="list" size={20} color={proto.accentDark} />
-               <View style={styles.detailContent}>
-                 <Text style={styles.detailLabel}>Accepted Items</Text>
-                 <Text style={styles.detailValue}>
-                   {foodBank.acceptedItems.join(', ')}
-                 </Text>
-               </View>
-             </View>
-           )}
-
-
-           {foodBank.specialNotes && (
-             <View style={styles.detailRow}>
-               <Ionicons name="information-circle" size={20} color={proto.accentDark} />
-               <View style={styles.detailContent}>
-                 <Text style={styles.detailLabel}>Special Notes</Text>
-                 <Text style={styles.detailValue}>{foodBank.specialNotes}</Text>
-               </View>
-             </View>
-           )}
-
-
-           <View style={styles.actionButtons}>
-             <TouchableOpacity
-               style={[styles.actionButton, styles.directionsButton]}
-               onPress={handleGetDirections}
-             >
-               <Ionicons name="location" size={20} color={proto.buttonText} />
-               <Text style={styles.actionButtonText}>Directions</Text>
-             </TouchableOpacity>
-
-
-             {foodBank.phone && (
-               <TouchableOpacity
-                 style={[styles.actionButton, styles.callButton]}
-                 onPress={handleCall}
-               >
-                 <Ionicons name="call" size={20} color={proto.buttonText} />
-                 <Text style={styles.actionButtonText}>Call</Text>
-               </TouchableOpacity>
-             )}
-
-
-             {foodBank.website && (
-               <TouchableOpacity
-                 style={[styles.actionButton, styles.websiteButton]}
-                 onPress={handleWebsite}
-               >
-                 <Ionicons name="globe" size={20} color={proto.buttonText} />
-                 <Text style={styles.actionButtonText}>Website</Text>
-               </TouchableOpacity>
-             )}
-           </View>
-         </ScrollView>
-       </Pressable>
-     </Pressable>
-   </Modal>
- );
-};
-
-
-const EmptySearchState = ({ onSearch }: { onSearch: () => void }) => {
- const fadeAnim = useRef(new Animated.Value(0)).current;
- const slideAnim = useRef(new Animated.Value(20)).current;
-
-
- useEffect(() => {
-   Animated.parallel([
-     Animated.timing(fadeAnim, {
-       toValue: 1,
-       duration: 800,
-       useNativeDriver: true,
-     }),
-     Animated.timing(slideAnim, {
-       toValue: 0,
-       duration: 800,
-       useNativeDriver: true,
-     })
-   ]).start();
- }, [fadeAnim, slideAnim]);
-
-
- return (
-   <Animated.View
-     style={[
-       styles.centerContainer,
-       {
-         opacity: fadeAnim,
-         transform: [{ translateY: slideAnim }]
-       }
-     ]}
-   >
-     <Ionicons name="heart" size={48} color={proto.textSecondary} />
-     <Text style={styles.emptyTitle}>Find Local Food Banks</Text>
-     <Text style={styles.emptyText}>
-       Enter your ZIP code to discover nearby food banks where you can donate surplus food and help your community.
-     </Text>
-     <TouchableOpacity
-       style={styles.getStartedButton}
-       onPress={() => {
-         Haptics.impactAsync(Haptics.ImpactFeedbackStyle.Light);
-         onSearch();
-       }}
-     >
-       <Text style={styles.getStartedButtonText}>Enter ZIP Code Above</Text>
-     </TouchableOpacity>
-   </Animated.View>
- );
-};
-
-
-export default function FoodBankLocatorScreen() {
- const router = useRouter();
- const [zipCode, setZipCode] = useState('');
- const [foodBanks, setFoodBanks] = useState<FoodBank[]>([]);
- const [loading, setLoading] = useState(false);
- const [refreshing, setRefreshing] = useState(false);
- const [error, setError] = useState<string | null>(null);
- const [hasSearched, setHasSearched] = useState(false);
- const [selectedFoodBank, setSelectedFoodBank] = useState<FoodBank | null>(null);
- const [isModalVisible, setIsModalVisible] = useState(false);
-
-
- const searchInputRef = useRef<TextInput>(null);
-
-
- const validateZipCode = (zip: string): boolean => {
-   const zipRegex = /^\d{5}$/;
-   return zipRegex.test(zip);
- };
-
-
- const handleSearch = async (forceRefresh = false) => {
-   if (!validateZipCode(zipCode)) {
-     Alert.alert('Invalid ZIP Code', 'Please enter a valid 5-digit ZIP code.');
-     return;
-   }
-
-
-   try {
-     setLoading(!forceRefresh);
-     setRefreshing(forceRefresh);
-     setError(null);
-     setHasSearched(true);
-    
-     Haptics.impactAsync(Haptics.ImpactFeedbackStyle.Medium);
-
-
-     // Clear cache if forcing refresh
-     if (forceRefresh) {
-       await clearFoodBankCache();
-     }
-
-
-     // Call the real API
-     const results = await searchFoodBanks(zipCode);
-    
-     if (results.length === 0) {
-       setFoodBanks([]);
-     } else {
-       // Sort by distance
-       const sortedResults = results.sort((a, b) => a.distance - b.distance);
-       setFoodBanks(sortedResults);
-     }
-    
-   } catch (err) {
-     console.error('Error searching food banks:', err);
-    
-     // Provide user-friendly error messages
-     let errorMessage = 'Failed to find food banks. Please try again.';
-    
-     if (err instanceof Error) {
-       if (err.message.includes('network')) {
-         errorMessage = 'Network error. Please check your internet connection.';
-       } else if (err.message.includes('Invalid ZIP')) {
-         errorMessage = 'Invalid ZIP code. Please check and try again.';
-       } else if (err.message.includes('Unable to find')) {
-         errorMessage = err.message;
-       }
-     }
-    
-     setError(errorMessage);
-     setFoodBanks([]);
-   } finally {
-     setLoading(false);
-     setRefreshing(false);
-   }
- };
-
-
- const handleFoodBankPress = (foodBank: FoodBank) => {
-   Haptics.impactAsync(Haptics.ImpactFeedbackStyle.Light);
-   setSelectedFoodBank(foodBank);
-   setIsModalVisible(true);
- };
-
-
- const onRefresh = () => {
-   if (validateZipCode(zipCode)) {
-     handleSearch(true);
-   }
- };
-
-
- const renderFoodBankCard = (foodBank: FoodBank) => (
-   <TouchableOpacity
-     key={foodBank.id}
-     style={styles.foodBankCard}
-     onPress={() => handleFoodBankPress(foodBank)}
-     activeOpacity={0.7}
-   >
-     <View style={styles.cardHeader}>
-       <View style={styles.cardTitleContainer}>
-         <Text style={styles.foodBankName} numberOfLines={2}>
-           {foodBank.name}
-         </Text>
-         <View style={styles.distanceBadge}>
-           <Text style={styles.distanceText}>{foodBank.distance.toFixed(1)} mi</Text>
-         </View>
-       </View>
-     </View>
-
-
-     <View style={styles.cardBody}>
-       <View style={styles.addressRow}>
-         <Ionicons name="location" size={16} color={proto.textSecondary} />
-         <Text style={styles.addressText} numberOfLines={2}>
-           {foodBank.address}
-         </Text>
-       </View>
-
-
-       {foodBank.hours && (
-         <View style={styles.hoursRow}>
-           <Ionicons name="time" size={16} color={proto.textSecondary} />
-           <Text style={styles.hoursText}>{foodBank.hours}</Text>
-         </View>
-       )}
-
-
-       {foodBank.acceptedItems && foodBank.acceptedItems.length > 0 && (
-         <View style={styles.itemsRow}>
-           <Ionicons name="list" size={16} color={proto.textSecondary} />
-           <Text style={styles.itemsText} numberOfLines={2}>
-             Accepts: {foodBank.acceptedItems.slice(0, 2).join(', ')}
-             {foodBank.acceptedItems.length > 2 && '...'}
-           </Text>
-         </View>
-       )}
-     </View>
-
-
-     <View style={styles.cardActions}>
-       <View style={styles.actionIcons}>
-         {foodBank.phone && (
-           <Ionicons name="call" size={18} color={proto.accent} />
-         )}
-         {foodBank.website && (
-           <Ionicons name="globe" size={18} color={proto.accent} />
-         )}
-       </View>
-       <Ionicons name="chevron-forward" size={16} color={proto.textSecondary} />
-     </View>
-   </TouchableOpacity>
- );
-
-
- const renderSearchResults = () => {
-   if (loading) {
-     return (
-       <View style={styles.centerContainer}>
-         <ActivityIndicator size="large" color={proto.accent} />
-         <Text style={styles.loadingText}>Finding food banks near you...</Text>
-       </View>
-     );
-   }
-
-
-   if (error) {
-     return (
-       <View style={styles.centerContainer}>
-         <Ionicons name="warning" size={48} color="#E57373" />
-         <Text style={styles.errorTitle}>Search Failed</Text>
-         <Text style={styles.errorText}>{error}</Text>
-         <TouchableOpacity style={styles.retryButton} onPress={() => handleSearch()}>
-           <Text style={styles.retryButtonText}>Try Again</Text>
-         </TouchableOpacity>
-       </View>
-     );
-   }
-
-
-   if (hasSearched && foodBanks.length === 0) {
-     return (
-       <View style={styles.centerContainer}>
-         <Ionicons name="search" size={48} color={proto.textSecondary} />
-         <Text style={styles.noResultsTitle}>No Food Banks Found</Text>
-         <Text style={styles.noResultsText}>
-           We couldn't find any food banks near ZIP code {zipCode}. Try searching a nearby area or check back later.
-         </Text>
-         <TouchableOpacity
-           style={styles.searchAgainButton}
-           onPress={() => searchInputRef.current?.focus()}
-         >
-           <Text style={styles.searchAgainButtonText}>Search Different Area</Text>
-         </TouchableOpacity>
-       </View>
-     );
-   }
-
-
-   if (foodBanks.length > 0) {
-     return (
-       <ScrollView
-         style={styles.resultsContainer}
-         showsVerticalScrollIndicator={false}
-         refreshControl={
-           <RefreshControl
-             refreshing={refreshing}
-             onRefresh={onRefresh}
-             tintColor={proto.accent}
-             title="Pull to refresh"
-             titleColor={proto.textSecondary}
-           />
-         }
-       >
-         <Text style={styles.resultsHeader}>
-           Found {foodBanks.length} food bank{foodBanks.length !== 1 ? 's' : ''} near {zipCode}
-         </Text>
-         {foodBanks.map(renderFoodBankCard)}
-         <View style={styles.resultsFooter}>
-           <Text style={styles.footerText}>
-             Always call ahead to confirm hours and donation requirements.
-           </Text>
-           <TouchableOpacity
-             style={styles.refreshButton}
-             onPress={onRefresh}
-           >
-             <Ionicons name="refresh" size={16} color={proto.accent} />
-             <Text style={styles.refreshButtonText}>Refresh Results</Text>
-           </TouchableOpacity>
-         </View>
-       </ScrollView>
-     );
-   }
-
-
-   return null;
- };
-
-
- return (
-   <SafeAreaView style={styles.container}>
-     <View style={styles.header}>
-       <Text style={styles.headerTitle}>Food Bank Locator</Text>
-     </View>
-
-
-     <View style={styles.searchSection}>
-       <View style={styles.searchContainer}>
-         <Ionicons name="search" size={20} color={proto.textSecondary} />
-         <TextInput
-           ref={searchInputRef}
-           style={styles.searchInput}
-           placeholder="Enter your ZIP code"
-           placeholderTextColor={proto.textSecondary}
-           value={zipCode}
-           onChangeText={setZipCode}
-           keyboardType="numeric"
-           maxLength={5}
-           onSubmitEditing={() => handleSearch()}
-           returnKeyType="search"
-         />
-         {zipCode.length > 0 && (
-           <TouchableOpacity
-             onPress={() => setZipCode('')}
-             style={styles.clearButton}
-           >
-             <Ionicons name="close-circle" size={18} color={proto.textSecondary} />
-           </TouchableOpacity>
-         )}
-       </View>
-      
-       <TouchableOpacity
-         style={[
-           styles.searchButton,
-           (!validateZipCode(zipCode) || loading) && styles.searchButtonDisabled
-         ]}
-         onPress={() => handleSearch()}
-         disabled={!validateZipCode(zipCode) || loading}
-       >
-         {loading ? (
-           <ActivityIndicator size="small" color={proto.buttonText} />
-         ) : (
-           <Text style={styles.searchButtonText}>Search</Text>
-         )}
-       </TouchableOpacity>
-     </View>
-
-
-     <View style={styles.content}>
-       {!hasSearched ? (
-         <EmptySearchState onSearch={() => searchInputRef.current?.focus()} />
-       ) : (
-         renderSearchResults()
-       )}
-     </View>
-
-
-     {selectedFoodBank && (
-       <FoodBankDetailsModal
-         foodBank={selectedFoodBank}
-         visible={isModalVisible}
-         onClose={() => {
-           setIsModalVisible(false);
-           setSelectedFoodBank(null);
-         }}
-       />
-     )}
-   </SafeAreaView>
- );
-=======
 import { Colors } from '@/constants/Colors';
 import { searchFoodBanks, clearFoodBankCache, type FoodBank } from '@/services/foodBankService';
 
@@ -1029,404 +494,9 @@
       )}
     </SafeAreaView>
   );
->>>>>>> 7e85208a
 }
 
 const styles = StyleSheet.create({
-<<<<<<< HEAD
- container: {
-   flex: 1,
-   backgroundColor: proto.background,
- },
- header: {
-   flexDirection: 'row',
-   justifyContent: 'center',
-   alignItems: 'center',
-   paddingHorizontal: 24,
-   paddingTop: 24,
-   paddingBottom: 12,
-   backgroundColor: proto.background,
- },
- backButton: {
-   width: 40,
-   height: 40,
-   borderRadius: 20,
-   justifyContent: 'center',
-   alignItems: 'center',
- },
- headerTitle: {
-   fontSize: 24,
-   fontWeight: '700',
-   color: proto.accentDark,
-   opacity: 0.85,
-   letterSpacing: 0.5,
- },
- headerSpacer: {
-   width: 40,
- },
- searchSection: {
-   paddingHorizontal: 24,
-   paddingBottom: 16,
-   gap: 12,
- },
- searchContainer: {
-   flexDirection: 'row',
-   alignItems: 'center',
-   backgroundColor: proto.card,
-   borderRadius: 16,
-   paddingHorizontal: 16,
-   paddingVertical: 12,
-   shadowColor: proto.shadow,
-   shadowOffset: { width: 0, height: 1 },
-   shadowOpacity: 0.1,
-   shadowRadius: 3,
-   elevation: 1,
-   gap: 12,
- },
- searchInput: {
-   flex: 1,
-   fontSize: 18,
-   color: proto.text,
-   fontWeight: '500',
- },
- clearButton: {
-   padding: 4,
- },
- searchButton: {
-   backgroundColor: proto.accent,
-   paddingVertical: 16,
-   borderRadius: 16,
-   alignItems: 'center',
-   shadowColor: proto.shadow,
-   shadowOffset: { width: 0, height: 2 },
-   shadowOpacity: 0.2,
-   shadowRadius: 4,
-   elevation: 2,
- },
- searchButtonDisabled: {
-   backgroundColor: proto.textSecondary,
-   opacity: 0.5,
- },
- searchButtonText: {
-   color: proto.buttonText,
-   fontSize: 18,
-   fontWeight: '600',
- },
- content: {
-   flex: 1,
- },
- centerContainer: {
-   flex: 1,
-   justifyContent: 'center',
-   alignItems: 'center',
-   paddingHorizontal: 24,
- },
- emptyTitle: {
-   marginTop: 16,
-   fontSize: 24,
-   fontWeight: '700',
-   color: proto.text,
-   textAlign: 'center',
- },
- emptyText: {
-   marginTop: 12,
-   marginBottom: 24,
-   fontSize: 16,
-   color: proto.textSecondary,
-   textAlign: 'center',
-   lineHeight: 24,
-   paddingHorizontal: 20,
- },
- getStartedButton: {
-   backgroundColor: proto.accentDark,
-   paddingHorizontal: 32,
-   paddingVertical: 16,
-   borderRadius: 12,
-   shadowColor: proto.shadow,
-   shadowOffset: { width: 0, height: 2 },
-   shadowOpacity: 0.1,
-   shadowRadius: 3,
-   elevation: 2,
- },
- getStartedButtonText: {
-   color: proto.buttonText,
-   fontWeight: '600',
-   fontSize: 18,
- },
- loadingText: {
-   marginTop: 16,
-   fontSize: 16,
-   color: proto.textSecondary,
-   textAlign: 'center',
- },
- errorTitle: {
-   marginTop: 16,
-   fontSize: 20,
-   fontWeight: '600',
-   color: proto.text,
-   textAlign: 'center',
- },
- errorText: {
-   marginTop: 8,
-   fontSize: 14,
-   color: proto.textSecondary,
-   textAlign: 'center',
-   marginBottom: 24,
-   paddingHorizontal: 20,
- },
- retryButton: {
-   backgroundColor: proto.accent,
-   paddingHorizontal: 24,
-   paddingVertical: 12,
-   borderRadius: 12,
- },
- retryButtonText: {
-   color: proto.buttonText,
-   fontWeight: '600',
-   fontSize: 16,
- },
- noResultsTitle: {
-   marginTop: 16,
-   fontSize: 20,
-   fontWeight: '600',
-   color: proto.text,
-   textAlign: 'center',
- },
- noResultsText: {
-   marginTop: 8,
-   fontSize: 14,
-   color: proto.textSecondary,
-   textAlign: 'center',
-   marginBottom: 24,
-   paddingHorizontal: 20,
-   lineHeight: 20,
- },
- searchAgainButton: {
-   backgroundColor: proto.accentDark,
-   paddingHorizontal: 24,
-   paddingVertical: 12,
-   borderRadius: 12,
- },
- searchAgainButtonText: {
-   color: proto.buttonText,
-   fontWeight: '600',
-   fontSize: 16,
- },
- resultsContainer: {
-   flex: 1,
-   paddingHorizontal: 24,
- },
- resultsHeader: {
-   fontSize: 18,
-   fontWeight: '600',
-   color: proto.text,
-   marginBottom: 16,
-   textAlign: 'center',
- },
- foodBankCard: {
-   backgroundColor: proto.card,
-   borderRadius: 20,
-   marginBottom: 16,
-   shadowColor: proto.shadow,
-   shadowOffset: { width: 0, height: 2 },
-   shadowOpacity: 0.15,
-   shadowRadius: 4,
-   elevation: 2,
-   overflow: 'hidden',
- },
- cardHeader: {
-   backgroundColor: proto.accentDark,
-   paddingHorizontal: 16,
-   paddingVertical: 12,
- },
- cardTitleContainer: {
-   flexDirection: 'row',
-   justifyContent: 'space-between',
-   alignItems: 'flex-start',
- },
- foodBankName: {
-   fontSize: 18,
-   fontWeight: '700',
-   color: proto.buttonText,
-   flex: 1,
-   marginRight: 12,
-   lineHeight: 22,
- },
- distanceBadge: {
-   backgroundColor: 'rgba(255, 255, 255, 0.2)',
-   paddingHorizontal: 8,
-   paddingVertical: 4,
-   borderRadius: 12,
- },
- distanceText: {
-   fontSize: 12,
-   fontWeight: '600',
-   color: proto.buttonText,
- },
- cardBody: {
-   padding: 16,
-   gap: 8,
- },
- addressRow: {
-   flexDirection: 'row',
-   alignItems: 'flex-start',
-   gap: 8,
- },
- addressText: {
-   fontSize: 14,
-   color: proto.text,
-   flex: 1,
-   lineHeight: 18,
- },
- hoursRow: {
-   flexDirection: 'row',
-   alignItems: 'center',
-   gap: 8,
- },
- hoursText: {
-   fontSize: 14,
-   color: proto.textSecondary,
-   fontWeight: '500',
- },
- itemsRow: {
-   flexDirection: 'row',
-   alignItems: 'flex-start',
-   gap: 8,
- },
- itemsText: {
-   fontSize: 14,
-   color: proto.textSecondary,
-   flex: 1,
-   lineHeight: 18,
- },
- cardActions: {
-   flexDirection: 'row',
-   justifyContent: 'space-between',
-   alignItems: 'center',
-   paddingHorizontal: 16,
-   paddingBottom: 16,
- },
- actionIcons: {
-   flexDirection: 'row',
-   gap: 12,
- },
- resultsFooter: {
-   paddingVertical: 24,
-   paddingHorizontal: 16,
-   alignItems: 'center',
-   gap: 16,
- },
- footerText: {
-   fontSize: 14,
-   color: proto.textSecondary,
-   textAlign: 'center',
-   fontStyle: 'italic',
- },
- refreshButton: {
-   flexDirection: 'row',
-   alignItems: 'center',
-   gap: 8,
-   paddingHorizontal: 16,
-   paddingVertical: 8,
-   borderRadius: 20,
-   borderWidth: 1,
-   borderColor: proto.accent,
- },
- refreshButtonText: {
-   color: proto.accent,
-   fontSize: 14,
-   fontWeight: '500',
- },
- // Modal styles
- modalOverlay: {
-   flex: 1,
-   backgroundColor: 'rgba(0, 0, 0, 0.5)',
-   justifyContent: 'flex-end',
- },
- modalContent: {
-   backgroundColor: proto.background,
-   borderTopLeftRadius: 20,
-   borderTopRightRadius: 20,
-   padding: 20,
-   maxHeight: '80%',
- },
- modalHeader: {
-   flexDirection: 'row',
-   justifyContent: 'space-between',
-   alignItems: 'flex-start',
-   marginBottom: 20,
- },
- modalTitle: {
-   fontSize: 22,
-   fontWeight: '700',
-   color: proto.text,
-   flex: 1,
-   marginRight: 16,
-   lineHeight: 26,
- },
- closeButton: {
-   padding: 8,
- },
- modalBody: {
-   flex: 1,
- },
- detailRow: {
-   flexDirection: 'row',
-   alignItems: 'flex-start',
-   marginBottom: 20,
-   gap: 12,
- },
- detailContent: {
-   flex: 1,
- },
- detailLabel: {
-   fontSize: 14,
-   color: proto.textSecondary,
-   fontWeight: '600',
-   marginBottom: 4,
- },
- detailValue: {
-   fontSize: 16,
-   color: proto.text,
-   lineHeight: 22,
- },
- distanceTextModal: {
-   fontSize: 14,
-   color: proto.accent,
-   fontWeight: '600',
-   marginTop: 2,
- },
- actionButtons: {
-   flexDirection: 'row',
-   gap: 12,
-   marginTop: 20,
-   flexWrap: 'wrap',
- },
- actionButton: {
-   flexDirection: 'row',
-   alignItems: 'center',
-   paddingHorizontal: 16,
-   paddingVertical: 12,
-   borderRadius: 12,
-   gap: 8,
-   flex: 1,
-   minWidth: 0,
- },
- directionsButton: {
-   backgroundColor: proto.accent,
- },
- callButton: {
-   backgroundColor: '#4CAF50',
- },
- websiteButton: {
-   backgroundColor: '#2196F3',
- },
- actionButtonText: {
-   color: proto.buttonText,
-   fontWeight: '600',
-   fontSize: 14,
- },
-=======
   container: {
     flex: 1,
     backgroundColor: proto.background,
@@ -1819,5 +889,4 @@
     fontWeight: '600',
     fontSize: 14,
   },
->>>>>>> 7e85208a
 });